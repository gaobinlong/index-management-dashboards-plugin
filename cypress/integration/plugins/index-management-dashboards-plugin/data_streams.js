--- conflicted
+++ resolved
@@ -55,7 +55,6 @@
     });
   });
 
-<<<<<<< HEAD
   describe("can clear cache for a data stream", () => {
     it("successfully", () => {
       cy.get('[data-test-subj="moreAction"] button')
@@ -76,7 +75,9 @@
       cy.get('[data-test-subj="ClearCacheConfirmButton"]').click();
       // Check for success toast
       cy.contains("Cache for ds- has been successfully cleared.");
-=======
+    });
+  });
+
   describe("can flush a data stream", () => {
     it("successfully flush a data stream", () => {
       // Confirm we have our initial ds
@@ -131,7 +132,6 @@
         let num = response_obj["_all"]["total"]["translog"]["uncommitted_operations"];
         expect(num).to.equal(0);
       });
->>>>>>> cece52f2
     });
   });
 
