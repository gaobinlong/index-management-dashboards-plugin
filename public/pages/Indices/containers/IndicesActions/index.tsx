/*
 * Copyright OpenSearch Contributors
 * SPDX-License-Identifier: Apache-2.0
 */
import React, { useCallback, useContext, useMemo, useState } from "react";
import { EuiButton, EuiContextMenu } from "@elastic/eui";

import { ManagedCatIndex } from "../../../../../server/models/interfaces";
import ApplyPolicyModal from "../../components/ApplyPolicyModal";
import SimplePopover from "../../../../components/SimplePopover";
import { ModalConsumer } from "../../../../components/Modal";
import { CoreServicesContext } from "../../../../components/core_services";
import DeleteIndexModal from "../../components/DeleteIndexModal";
import { ServicesContext } from "../../../../services";
import { BrowserServices } from "../../../../models/interfaces";
import { CoreStart } from "opensearch-dashboards/public";
import CloseIndexModal from "../../components/CloseIndexModal";
import OpenIndexModal from "../../components/OpenIndexModal";
<<<<<<< HEAD
import ClearCacheModal from "../../../../containers/ClearCacheModal";
import { getErrorMessage } from "../../../../utils/helpers";
import { INDEX_OP_TARGET_TYPE, ROUTES } from "../../../../utils/constants";
=======
import FlushIndexModal from "../../../../containers/FlushIndexModal";
import { getErrorMessage } from "../../../../utils/helpers";
import { ROUTES, INDEX_OP_TARGET_TYPE } from "../../../../utils/constants";
>>>>>>> cece52f2
import { RouteComponentProps } from "react-router-dom";

export interface IndicesActionsProps extends Pick<RouteComponentProps, "history"> {
  selectedItems: ManagedCatIndex[];
  onDelete: () => void;
  onOpen: () => void;
  onClose: () => void;
  onShrink: () => void;
  getIndices: () => Promise<void>;
}

export default function IndicesActions(props: IndicesActionsProps) {
  const { selectedItems, onDelete, onOpen, onClose } = props;
  const [deleteIndexModalVisible, setDeleteIndexModalVisible] = useState(false);
  const [closeIndexModalVisible, setCloseIndexModalVisible] = useState(false);
  const [clearCacheModalVisible, setClearCacheModalVisible] = useState(false);
  const [openIndexModalVisible, setOpenIndexModalVisible] = useState(false);
  const [flushIndexModalVisible, setFlushIndexModalVisible] = useState(false);
  const coreServices = useContext(CoreServicesContext) as CoreStart;
  const services = useContext(ServicesContext) as BrowserServices;

  const onDeleteIndexModalClose = () => {
    setDeleteIndexModalVisible(false);
  };

  const onDeleteIndexModalConfirm = useCallback(async () => {
    const indexPayload = selectedItems.map((item) => item.index).join(",");
    const result = await services.commonService.apiCaller({
      endpoint: "indices.delete",
      data: {
        index: indexPayload,
      },
    });
    if (result && result.ok) {
      coreServices.notifications.toasts.addSuccess(`Delete [${indexPayload}] successfully`);
      onDeleteIndexModalClose();
      onDelete();
    } else {
      coreServices.notifications.toasts.addDanger(result?.error || "");
    }
  }, [selectedItems, services, coreServices, onDelete, onDeleteIndexModalClose]);

  const onClearCacheModalClose = () => {
    setClearCacheModalVisible(false);
  };

  const onOpenIndexModalClose = () => {
    setOpenIndexModalVisible(false);
  };

  const openIndices = async (indices: string[], callback: any) => {
    try {
      const indexPayload = selectedItems.map((item) => item.index).join(",");
      const result = await services.commonService.apiCaller({
        endpoint: "indices.open",
        data: {
          index: indexPayload,
        },
      });
      if (result && result.ok) {
        coreServices.notifications.toasts.addSuccess(`Open [${indexPayload}] successfully`);
        callback && callback();
      } else {
        coreServices.notifications.toasts.addDanger(result.error);
      }
    } catch (err) {
      coreServices.notifications.toasts.addDanger(getErrorMessage(err, "There was a problem opening index."));
    }
  };

  const onOpenIndexModalConfirm = useCallback(async () => {
    await openIndices(
      selectedItems.map((item) => item.index),
      () => {
        onOpenIndexModalClose();
        onOpen();
      }
    );
  }, [services, coreServices, props.onClose, onOpenIndexModalClose]);

  const onCloseIndexModalClose = () => {
    setCloseIndexModalVisible(false);
  };

  const onCloseIndexModalConfirm = useCallback(async () => {
    try {
      const indexPayload = selectedItems.map((item) => item.index).join(",");
      const result = await services.commonService.apiCaller({
        endpoint: "indices.close",
        data: {
          index: indexPayload,
        },
      });
      if (result && result.ok) {
        onCloseIndexModalClose();
        coreServices.notifications.toasts.addSuccess(`Close [${indexPayload}] successfully`);
        onClose();
      } else {
        coreServices.notifications.toasts.addDanger(result.error);
      }
    } catch (err) {
      coreServices.notifications.toasts.addDanger(getErrorMessage(err, "There was a problem closing index."));
    }
  }, [services, coreServices, props.onClose, onCloseIndexModalClose]);

  const onFlushIndexModalClose = () => {
    setFlushIndexModalVisible(false);
  };

  const renderKey = useMemo(() => Date.now(), [selectedItems]);

  return (
    <>
      <ModalConsumer>
        {({ onShow }) => (
          <SimplePopover
            data-test-subj="moreAction"
            panelPaddingSize="none"
            button={
              <EuiButton iconType="arrowDown" iconSide="right">
                Actions
              </EuiButton>
            }
          >
            <EuiContextMenu
              initialPanelId={0}
              // The EuiContextMenu has bug when testing in jest
              // the props change won't make it rerender
              key={renderKey}
              panels={[
                {
                  id: 0,
                  items: [
                    {
                      name: "Apply policy",
                      disabled: !selectedItems.length,
                      "data-test-subj": "Apply policyButton",
                      onClick: () =>
                        onShow(ApplyPolicyModal, {
                          indices: selectedItems.map((item: ManagedCatIndex) => item.index),
                          core: CoreServicesContext,
                        }),
                    },
                    {
                      isSeparator: true,
                    },
                    {
                      name: "Clear cache",
                      "data-test-subj": "Clear cache Action",
                      onClick: () => setClearCacheModalVisible(true),
                    },
                    {
                      name: "Close",
                      disabled: !selectedItems.length,
                      "data-test-subj": "Close Action",
                      onClick: () => setCloseIndexModalVisible(true),
                    },
                    {
                      name: "Open",
                      disabled: !selectedItems.length,
                      "data-test-subj": "Open Action",
                      onClick: () => setOpenIndexModalVisible(true),
                    },
                    {
                      isSeparator: true,
                    },
                    {
                      name: "Reindex",
                      "data-test-subj": "Reindex Action",
                      onClick: () => {
                        let source = "";
                        if (selectedItems.length > 0) {
                          source = `?source=${selectedItems.map((item) => item.index).join(",")}`;
                        }
                        props.history.push(`${ROUTES.REINDEX}${source}`);
                      },
                    },
                    {
                      name: "Shrink",
                      disabled: !selectedItems.length || selectedItems.length > 1 || !!selectedItems[0].data_stream,
                      "data-test-subj": "Shrink Action",
                      onClick: () => {
                        let source = "";
                        if (selectedItems.length > 0) {
                          source = `?source=${selectedItems[0].index}`;
                        }
                        props.history.push(`${ROUTES.SHRINK_INDEX}${source}`);
                      },
                    },
                    {
                      name: "Split",
                      "data-test-subj": "Split Action",
                      disabled: !selectedItems.length || selectedItems.length > 1 || selectedItems[0].data_stream !== null,
                      onClick: () => {
                        const source = `?source=${selectedItems[0].index}`;
                        props.history.push(`${ROUTES.SPLIT_INDEX}${source}`);
                      },
                    },
                    {
                      name: "Force merge",
                      "data-test-subj": "ForceMergeAction",
                      onClick: () => {
                        props.history.push(`${ROUTES.FORCE_MERGE}/${selectedItems.map((item) => item.index).join(",")}`);
                      },
                    },
                    {
                      name: "Flush",
                      "data-test-subj": "Flush Action",
                      onClick: () => setFlushIndexModalVisible(true),
                    },
                    {
                      isSeparator: true,
                    },
                    {
                      name: "Delete",
                      disabled: !selectedItems.length,
                      "data-test-subj": "deleteAction",
                      onClick: () => setDeleteIndexModalVisible(true),
                    },
                  ],
                },
              ]}
            />
          </SimplePopover>
        )}
      </ModalConsumer>
      <DeleteIndexModal
        selectedItems={selectedItems.map((item) => item.index)}
        visible={deleteIndexModalVisible}
        onClose={onDeleteIndexModalClose}
        onConfirm={onDeleteIndexModalConfirm}
      />

      <OpenIndexModal
        selectedItems={selectedItems.map((item) => item.index)}
        visible={openIndexModalVisible}
        onClose={onOpenIndexModalClose}
        onConfirm={onOpenIndexModalConfirm}
      />

      <CloseIndexModal
        selectedItems={selectedItems.map((item) => item.index)}
        visible={closeIndexModalVisible}
        onClose={onCloseIndexModalClose}
        onConfirm={onCloseIndexModalConfirm}
      />

<<<<<<< HEAD
      <ClearCacheModal
        selectedItems={selectedItems}
        visible={clearCacheModalVisible}
        onClose={onClearCacheModalClose}
        type={INDEX_OP_TARGET_TYPE.INDEX}
=======
      <FlushIndexModal
        selectedItems={selectedItems}
        visible={flushIndexModalVisible}
        onClose={onFlushIndexModalClose}
        flushTarget={INDEX_OP_TARGET_TYPE.INDEX}
>>>>>>> cece52f2
      />
    </>
  );
}<|MERGE_RESOLUTION|>--- conflicted
+++ resolved
@@ -16,15 +16,10 @@
 import { CoreStart } from "opensearch-dashboards/public";
 import CloseIndexModal from "../../components/CloseIndexModal";
 import OpenIndexModal from "../../components/OpenIndexModal";
-<<<<<<< HEAD
 import ClearCacheModal from "../../../../containers/ClearCacheModal";
-import { getErrorMessage } from "../../../../utils/helpers";
-import { INDEX_OP_TARGET_TYPE, ROUTES } from "../../../../utils/constants";
-=======
 import FlushIndexModal from "../../../../containers/FlushIndexModal";
 import { getErrorMessage } from "../../../../utils/helpers";
 import { ROUTES, INDEX_OP_TARGET_TYPE } from "../../../../utils/constants";
->>>>>>> cece52f2
 import { RouteComponentProps } from "react-router-dom";
 
 export interface IndicesActionsProps extends Pick<RouteComponentProps, "history"> {
@@ -272,19 +267,17 @@
         onConfirm={onCloseIndexModalConfirm}
       />
 
-<<<<<<< HEAD
       <ClearCacheModal
         selectedItems={selectedItems}
         visible={clearCacheModalVisible}
         onClose={onClearCacheModalClose}
         type={INDEX_OP_TARGET_TYPE.INDEX}
-=======
+      />
       <FlushIndexModal
         selectedItems={selectedItems}
         visible={flushIndexModalVisible}
         onClose={onFlushIndexModalClose}
         flushTarget={INDEX_OP_TARGET_TYPE.INDEX}
->>>>>>> cece52f2
       />
     </>
   );
