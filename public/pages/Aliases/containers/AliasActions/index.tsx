/*
 * Copyright OpenSearch Contributors
 * SPDX-License-Identifier: Apache-2.0
 */
import React, { useMemo, useState } from "react";
import { EuiButton, EuiContextMenu } from "@elastic/eui";
import { RouteComponentProps } from "react-router-dom";
import SimplePopover from "../../../../components/SimplePopover";
import DeleteIndexModal from "../DeleteAliasModal";
<<<<<<< HEAD
import ClearCacheModal from "../../../../containers/ClearCacheModal";
import { IAlias } from "../../interface";
import { INDEX_OP_TARGET_TYPE, ROUTES } from "../../../../utils/constants";
=======
import FlushIndexModal from "../../../../containers/FlushIndexModal";
import { IAlias } from "../../interface";
import { ROUTES, INDEX_OP_TARGET_TYPE } from "../../../../utils/constants";
>>>>>>> cece52f2

export interface AliasesActionsProps {
  selectedItems: IAlias[];
  onDelete: () => void;
  onUpdateAlias: () => void;
  history: RouteComponentProps["history"];
}

export default function AliasesActions(props: AliasesActionsProps) {
  const { selectedItems, onDelete, onUpdateAlias, history } = props;
  const [deleteIndexModalVisible, setDeleteIndexModalVisible] = useState(false);
<<<<<<< HEAD
  const [clearCacheModalVisible, setClearCacheModalVisible] = useState(false);
=======
  const [flushAliasModalVisible, setFlushAliasModalVisible] = useState(false);
>>>>>>> cece52f2

  const onDeleteIndexModalClose = () => {
    setDeleteIndexModalVisible(false);
  };

<<<<<<< HEAD
  const onClearCacheModalClose = () => {
    setClearCacheModalVisible(false);
=======
  const onFlushAliasModalClose = () => {
    setFlushAliasModalVisible(false);
>>>>>>> cece52f2
  };

  const renderKey = useMemo(() => Date.now(), [selectedItems]);

  return (
    <>
      <SimplePopover
        data-test-subj="moreAction"
        panelPaddingSize="none"
        button={
          <EuiButton iconType="arrowDown" iconSide="right">
            Actions
          </EuiButton>
        }
      >
        <EuiContextMenu
          initialPanelId={0}
          // The EuiContextMenu has bug when testing in jest
          // the props change won't make it rerender
          key={renderKey}
          panels={[
            {
              id: 0,
              items: [
                {
                  name: "Edit",
                  disabled: selectedItems.length !== 1,
                  "data-test-subj": "editAction",
                  onClick: onUpdateAlias,
                },
                {
                  name: "Clear cache",
                  disabled: selectedItems.length < 1,
                  "data-test-subj": "ClearCacheAction",
                  onClick: () => setClearCacheModalVisible(true),
                },
                {
                  name: "Force merge",
                  "data-test-subj": "ForceMergeAction",
                  onClick: () => {
                    props.history.push(`${ROUTES.FORCE_MERGE}/${selectedItems.map((item) => item.alias).join(",")}`);
                  },
                },
                {
                  name: "Roll over",
                  disabled: selectedItems.length > 1,
                  "data-test-subj": "rolloverAction",
                  onClick: () => history.push(selectedItems.length ? `${ROUTES.ROLLOVER}/${selectedItems[0].alias}` : ROUTES.ROLLOVER),
                },
                {
                  name: "Flush",
                  disabled: !selectedItems.length,
                  "data-test-subj": "Flush Action",
                  onClick: () => setFlushAliasModalVisible(true),
                },
                {
                  name: "Delete",
                  disabled: !selectedItems.length,
                  "data-test-subj": "deleteAction",
                  onClick: () => setDeleteIndexModalVisible(true),
                },
              ],
            },
          ]}
        />
      </SimplePopover>
      <DeleteIndexModal
        selectedItems={selectedItems}
        visible={deleteIndexModalVisible}
        onClose={onDeleteIndexModalClose}
        onDelete={() => {
          onDeleteIndexModalClose();
          onDelete();
        }}
      />
<<<<<<< HEAD
      <ClearCacheModal
        selectedItems={selectedItems}
        visible={clearCacheModalVisible}
        onClose={onClearCacheModalClose}
        type={INDEX_OP_TARGET_TYPE.ALIAS}
=======

      <FlushIndexModal
        selectedItems={selectedItems}
        visible={flushAliasModalVisible}
        onClose={onFlushAliasModalClose}
        flushTarget={INDEX_OP_TARGET_TYPE.ALIAS}
>>>>>>> cece52f2
      />
    </>
  );
}<|MERGE_RESOLUTION|>--- conflicted
+++ resolved
@@ -7,15 +7,10 @@
 import { RouteComponentProps } from "react-router-dom";
 import SimplePopover from "../../../../components/SimplePopover";
 import DeleteIndexModal from "../DeleteAliasModal";
-<<<<<<< HEAD
 import ClearCacheModal from "../../../../containers/ClearCacheModal";
-import { IAlias } from "../../interface";
-import { INDEX_OP_TARGET_TYPE, ROUTES } from "../../../../utils/constants";
-=======
 import FlushIndexModal from "../../../../containers/FlushIndexModal";
 import { IAlias } from "../../interface";
 import { ROUTES, INDEX_OP_TARGET_TYPE } from "../../../../utils/constants";
->>>>>>> cece52f2
 
 export interface AliasesActionsProps {
   selectedItems: IAlias[];
@@ -27,23 +22,19 @@
 export default function AliasesActions(props: AliasesActionsProps) {
   const { selectedItems, onDelete, onUpdateAlias, history } = props;
   const [deleteIndexModalVisible, setDeleteIndexModalVisible] = useState(false);
-<<<<<<< HEAD
   const [clearCacheModalVisible, setClearCacheModalVisible] = useState(false);
-=======
   const [flushAliasModalVisible, setFlushAliasModalVisible] = useState(false);
->>>>>>> cece52f2
 
   const onDeleteIndexModalClose = () => {
     setDeleteIndexModalVisible(false);
   };
 
-<<<<<<< HEAD
   const onClearCacheModalClose = () => {
     setClearCacheModalVisible(false);
-=======
+  };
+
   const onFlushAliasModalClose = () => {
     setFlushAliasModalVisible(false);
->>>>>>> cece52f2
   };
 
   const renderKey = useMemo(() => Date.now(), [selectedItems]);
@@ -119,20 +110,17 @@
           onDelete();
         }}
       />
-<<<<<<< HEAD
       <ClearCacheModal
         selectedItems={selectedItems}
         visible={clearCacheModalVisible}
         onClose={onClearCacheModalClose}
         type={INDEX_OP_TARGET_TYPE.ALIAS}
-=======
-
+      />
       <FlushIndexModal
         selectedItems={selectedItems}
         visible={flushAliasModalVisible}
         onClose={onFlushAliasModalClose}
         flushTarget={INDEX_OP_TARGET_TYPE.ALIAS}
->>>>>>> cece52f2
       />
     </>
   );
