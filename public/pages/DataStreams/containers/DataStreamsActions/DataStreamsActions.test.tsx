--- conflicted
+++ resolved
@@ -105,7 +105,6 @@
     });
   }, 30000);
 
-<<<<<<< HEAD
   it("clear cache for data streams by calling commonService", async () => {
     browserServicesMock.commonService.apiCaller = jest.fn(
       async (payload): Promise<any> => {
@@ -332,7 +331,8 @@
         "Cache for 2 data streams [test_data_stream1, test_data_stream2] have been successfully cleared."
       );
     });
-=======
+  });
+
   it("renders flush component", async () => {
     browserServicesMock.commonService.apiCaller = buildMockApiCallerForFlush();
     const { getByTestId, getByText } = render(
@@ -406,6 +406,5 @@
     );
     userEvent.click(document.querySelector('[data-test-subj="moreAction"] button') as Element);
     expect(getByTestId("Flush Action")).toBeDisabled();
->>>>>>> cece52f2
   });
 });