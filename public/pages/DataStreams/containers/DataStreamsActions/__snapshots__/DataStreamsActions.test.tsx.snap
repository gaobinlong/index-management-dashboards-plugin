// Jest Snapshot v1, https://goo.gl/fbAQLP

exports[`<DataStreamsActions /> spec cannot clear cache for data streams if they are closed or blocked 1`] = `
<div
  class="euiPopover euiPopover--anchorDownCenter"
  data-test-subj="moreAction"
>
  <div
    class="euiPopover__anchor"
  >
    <button
      class="euiButton euiButton--primary"
      type="button"
    >
      <span
        class="euiButtonContent euiButtonContent--iconRight euiButton__content"
      >
        EuiIconMock
        <span
          class="euiButton__text"
        >
          Actions
        </span>
      </span>
    </button>
  </div>
</div>
`;

exports[`<DataStreamsActions /> spec clear cache for data streams by calling commonService 1`] = `
<div
  class="euiPopover euiPopover--anchorDownCenter"
  data-test-subj="moreAction"
>
  <div
    class="euiPopover__anchor"
  >
    <button
      class="euiButton euiButton--primary"
      type="button"
    >
      <span
        class="euiButtonContent euiButtonContent--iconRight euiButton__content"
      >
        EuiIconMock
        <span
          class="euiButton__text"
        >
          Actions
        </span>
      </span>
    </button>
  </div>
</div>
`;

exports[`<DataStreamsActions /> spec delete data streams by calling commonService 1`] = `
<div
  class="euiPopover euiPopover--anchorDownCenter"
  data-test-subj="moreAction"
>
  <div
    class="euiPopover__anchor"
  >
    <button
      class="euiButton euiButton--primary"
      type="button"
    >
      <span
        class="euiButtonContent euiButtonContent--iconRight euiButton__content"
      >
        EuiIconMock
        <span
          class="euiButton__text"
        >
          Actions
        </span>
      </span>
    </button>
  </div>
</div>
`;

<<<<<<< HEAD
exports[`<DataStreamsActions /> spec filter data streams failed when clearing caches for multiple data streams 1`] = `
<div
  class="euiPopover euiPopover--anchorDownCenter"
  data-test-subj="moreAction"
>
  <div
    class="euiPopover__anchor"
  >
    <button
      class="euiButton euiButton--primary"
      type="button"
    >
      <span
        class="euiButtonContent euiButtonContent--iconRight euiButton__content"
      >
        EuiIconMock
        <span
          class="euiButton__text"
        >
          Actions
        </span>
      </span>
    </button>
  </div>
</div>
=======
exports[`<DataStreamsActions /> spec renders flush component 1`] = `
HTMLCollection [
  <div
    aria-hidden="true"
    data-aria-hidden="true"
  >
    <div
      class="euiPopover euiPopover--anchorDownCenter euiPopover-isOpen"
      data-test-subj="moreAction"
    >
      <div
        class="euiPopover__anchor"
      >
        <button
          class="euiButton euiButton--primary"
          type="button"
        >
          <span
            class="euiButtonContent euiButtonContent--iconRight euiButton__content"
          >
            EuiIconMock
            <span
              class="euiButton__text"
            >
              Actions
            </span>
          </span>
        </button>
      </div>
    </div>
  </div>,
  <div
    aria-hidden="true"
    data-aria-hidden="true"
  >
    <div
      data-focus-guard="true"
      style="width: 1px; height: 0px; padding: 0px; overflow: hidden; position: fixed; top: 1px; left: 1px;"
      tabindex="-1"
    />
    <div
      data-focus-lock-disabled="disabled"
    >
      <div
        aria-describedby="some_html_id"
        aria-live="off"
        aria-modal="true"
        class="euiPanel euiPanel--borderRadiusMedium euiPanel--plain euiPanel--noShadow euiPopover__panel euiPopover__panel--bottom euiPopover__panel-isOpen"
        data-autofocus="true"
        role="dialog"
        style="top: 16px; left: -22px; z-index: 2000;"
        tabindex="0"
      >
        <div
          class="euiPopover__panelArrow euiPopover__panelArrow--bottom"
          style="left: 10px; top: 0px;"
        />
        <p
          class="euiScreenReaderOnly"
          id="some_html_id"
        >
          You are in a dialog. To close this dialog, hit escape.
        </p>
        <div>
          <div
            class="euiContextMenu"
            style="height: 0px;"
          >
            <div
              class="euiContextMenuPanel euiContextMenu__panel"
              tabindex="-1"
            >
              <div>
                <div>
                  <button
                    class="euiContextMenuItem"
                    data-test-subj="ForceMergeAction"
                    type="button"
                  >
                    <span
                      class="euiContextMenu__itemLayout"
                    >
                      <span
                        class="euiContextMenuItem__text"
                      >
                        Force merge
                      </span>
                    </span>
                  </button>
                  <button
                    class="euiContextMenuItem euiContextMenuItem-isDisabled"
                    data-test-subj="rolloverAction"
                    disabled=""
                    type="button"
                  >
                    <span
                      class="euiContextMenu__itemLayout"
                    >
                      <span
                        class="euiContextMenuItem__text"
                      >
                        Roll over
                      </span>
                    </span>
                  </button>
                  <button
                    class="euiContextMenuItem"
                    data-test-subj="Flush Action"
                    type="button"
                  >
                    <span
                      class="euiContextMenu__itemLayout"
                    >
                      <span
                        class="euiContextMenuItem__text"
                      >
                        Flush
                      </span>
                    </span>
                  </button>
                  <button
                    class="euiContextMenuItem"
                    data-test-subj="deleteAction"
                    type="button"
                  >
                    <span
                      class="euiContextMenu__itemLayout"
                    >
                      <span
                        class="euiContextMenuItem__text"
                      >
                        Delete
                      </span>
                    </span>
                  </button>
                </div>
              </div>
            </div>
          </div>
        </div>
      </div>
    </div>
    <div
      data-focus-guard="true"
      style="width: 1px; height: 0px; padding: 0px; overflow: hidden; position: fixed; top: 1px; left: 1px;"
      tabindex="-1"
    />
  </div>,
  <div
    class="euiOverlayMask euiOverlayMask--aboveHeader"
  >
    <div
      aria-hidden="true"
      data-aria-hidden="true"
      data-focus-guard="true"
      style="width: 1px; height: 0px; padding: 0px; overflow: hidden; position: fixed; top: 1px; left: 1px;"
      tabindex="0"
    />
    <div
      data-focus-lock-disabled="false"
    >
      <div
        class="euiModal euiModal--maxWidth-default"
        tabindex="0"
      >
        <button
          aria-label="Closes this modal window"
          class="euiButtonIcon euiButtonIcon--text euiButtonIcon--empty euiButtonIcon--xSmall euiModal__closeIcon"
          type="button"
        >
          EuiIconMock
        </button>
        <div
          class="euiModal__flex"
        >
          <div
            class="euiModalHeader"
          >
            <div
              class="euiModalHeader__title"
              data-test-subj="flushModalTitle"
            >
              Flush 
              data streams
            </div>
          </div>
          <div
            class="euiModalBody"
          >
            <div
              class="euiModalBody__overflow"
            >
              <div
                style="line-height: 1.5;"
              >
                <p>
                  The following data streams will be flushed:
                </p>
                <ul
                  style="list-style-type: disc; list-style-position: inside;"
                >
                  <li>
                    ds2
                  </li>
                </ul>
                <div
                  class="euiSpacer euiSpacer--l"
                />
                <div
                  class="euiCallOut euiCallOut--warning euiCallOut--small"
                  data-test-subj="flushBlockedCallout"
                >
                  <div
                    class="euiText euiText--extraSmall"
                  >
                    <div
                      class="euiTextColor euiTextColor--default"
                    >
                      <p>
                        The following data streams will not be flushed because one or more backing indexes are either closed or in red status:
                      </p>
                      <ul
                        style="list-style-type: disc; list-style-position: inside;"
                      >
                        <li>
                          ds1
                        </li>
                        <li>
                          ds3
                        </li>
                      </ul>
                    </div>
                  </div>
                </div>
                <div
                  class="euiSpacer euiSpacer--l"
                />
              </div>
            </div>
          </div>
          <div
            class="euiModalFooter"
          >
            <button
              class="euiButtonEmpty euiButtonEmpty--primary"
              data-test-subj="flushCancelButton"
              type="button"
            >
              <span
                class="euiButtonContent euiButtonEmpty__content"
              >
                <span
                  class="euiButtonEmpty__text"
                >
                  Cancel
                </span>
              </span>
            </button>
            <button
              class="euiButton euiButton--primary euiButton--fill"
              data-test-subj="flushConfirmButton"
              type="button"
            >
              <span
                class="euiButtonContent euiButton__content"
              >
                <span
                  class="euiButton__text"
                >
                  Flush
                </span>
              </span>
            </button>
          </div>
        </div>
      </div>
    </div>
    <div
      aria-hidden="true"
      data-aria-hidden="true"
      data-focus-guard="true"
      style="width: 1px; height: 0px; padding: 0px; overflow: hidden; position: fixed; top: 1px; left: 1px;"
      tabindex="0"
    />
  </div>,
]
>>>>>>> cece52f2
`;

exports[`<DataStreamsActions /> spec renders the component and all the actions should be disabled when no items selected 1`] = `
<div
  class="euiPopover euiPopover--anchorDownCenter"
  data-test-subj="moreAction"
>
  <div
    class="euiPopover__anchor"
  >
    <button
      class="euiButton euiButton--primary"
      type="button"
    >
      <span
        class="euiButtonContent euiButtonContent--iconRight euiButton__content"
      >
        EuiIconMock
        <span
          class="euiButton__text"
        >
          Actions
        </span>
      </span>
    </button>
  </div>
</div>
`;<|MERGE_RESOLUTION|>--- conflicted
+++ resolved
@@ -81,7 +81,6 @@
 </div>
 `;
 
-<<<<<<< HEAD
 exports[`<DataStreamsActions /> spec filter data streams failed when clearing caches for multiple data streams 1`] = `
 <div
   class="euiPopover euiPopover--anchorDownCenter"
@@ -107,7 +106,8 @@
     </button>
   </div>
 </div>
-=======
+`;
+
 exports[`<DataStreamsActions /> spec renders flush component 1`] = `
 HTMLCollection [
   <div
@@ -182,6 +182,21 @@
             >
               <div>
                 <div>
+                  <button
+                    class="euiContextMenuItem"
+                    data-test-subj="ClearCacheAction"
+                    type="button"
+                  >
+                    <span
+                      class="euiContextMenu__itemLayout"
+                    >
+                      <span
+                        class="euiContextMenuItem__text"
+                      >
+                        Clear cache
+                      </span>
+                    </span>
+                  </button>
                   <button
                     class="euiContextMenuItem"
                     data-test-subj="ForceMergeAction"
@@ -394,7 +409,6 @@
     />
   </div>,
 ]
->>>>>>> cece52f2
 `;
 
 exports[`<DataStreamsActions /> spec renders the component and all the actions should be disabled when no items selected 1`] = `
