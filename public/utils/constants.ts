/*
 * Copyright OpenSearch Contributors
 * SPDX-License-Identifier: Apache-2.0
 */
import { JSONSchema4TypeName } from "@types/json-schema";
import { InitOption } from "../lib/field";
import { ComponentMapEnum } from "../components/FormGenerator";

export const PLUGIN_NAME = "opensearch_index_management_dashboards";

export const DEFAULT_EMPTY_DATA = "-";

export const DOCUMENTATION_URL = "https://opensearch.org/docs/im-plugin/ism/index/";
export const POLICY_DOCUMENTATION_URL = "https://opensearch.org/docs/im-plugin/ism/policies/";
export const ACTIONS_DOCUMENTATION_URL = "https://opensearch.org/docs/im-plugin/ism/policies/#actions";
export const STATES_DOCUMENTATION_URL = "https://opensearch.org/docs/im-plugin/ism/policies/#states";
export const ERROR_NOTIFICATION_DOCUMENTATION_URL = "https://opensearch.org/docs/im-plugin/ism/policies/#error-notifications";
export const TRANSITION_DOCUMENTATION_URL = "https://opensearch.org/docs/im-plugin/ism/policies/#transitions";
export const INDEX_SETTINGS_URL = "https://opensearch.org/docs/latest/api-reference/index-apis/create-index#index-settings";
export const SNAPSHOT_MANAGEMENT_DOCUMENTATION_URL = "https://opensearch.org/docs/latest/opensearch/snapshots/snapshot-management/";
export const CRON_EXPRESSION_DOCUMENTATION_URL = "https://opensearch.org/docs/latest/monitoring-plugins/alerting/cron/";
export const RESTORE_SNAPSHOT_DOCUMENTATION_URL =
  "https://opensearch.org/docs/latest/opensearch/snapshots/snapshot-restore/#restore-snapshots";
export const REPOSITORY_DOCUMENTATION_URL = "https://opensearch.org/docs/latest/opensearch/snapshots/snapshot-restore/#register-repository";
export const FS_REPOSITORY_DOCUMENTATION_URL =
  "https://opensearch.org/docs/latest/opensearch/snapshots/snapshot-restore/#shared-file-system";
export const S3_REPOSITORY_DOCUMENTATION_URL = "https://opensearch.org/docs/latest/opensearch/snapshots/snapshot-restore/#amazon-s3";
export const SHRINK_DOCUMENTATION_URL = "https://opensearch.org/docs/latest/api-reference/index-apis/shrink-index";

export const ROUTES = Object.freeze({
  CHANGE_POLICY: "/change-policy",
  CREATE_POLICY: "/create-policy",
  EDIT_POLICY: "/edit-policy",
  MANAGED_INDICES: "/managed-indices",
  INDEX_POLICIES: "/index-policies",
  POLICY_DETAILS: "/policy-details",
  INDICES: "/indices",
  ROLLUPS: "/rollups",
  CREATE_ROLLUP: "/create-rollup",
  EDIT_ROLLUP: "/edit-rollup",
  ROLLUP_DETAILS: "/rollup-details",
  TRANSFORMS: "/transforms",
  CREATE_TRANSFORM: "/create-transform",
  EDIT_TRANSFORM: "/edit-transform",
  TRANSFORM_DETAILS: "/transform-details",
  SNAPSHOT_POLICIES: "/snapshot-policies",
  SNAPSHOT_POLICY_DETAILS: "/snapshot-policy-details",
  CREATE_SNAPSHOT_POLICY: "/create-snapshot-policy",
  EDIT_SNAPSHOT_POLICY: "/edit-snapshot-policy",
  SNAPSHOTS: "/snapshots",
  CREATE_SNAPSHOT: "/create-snapshot",
  EDIT_SNAPSHOT: "/edit-snapshot",
  REPOSITORIES: "/repositories",
  CREATE_REPOSITORY: "/create-repository",
  EDIT_REPOSITORY: "/edit-repository",
  CREATE_INDEX: "/create-index",
  INDEX_DETAIL: "/index-detail",
  REINDEX: "/reindex",
  ALIASES: "/aliases",
  TEMPLATES: "/templates",
  CREATE_TEMPLATE: "/create-template",
  SPLIT_INDEX: "/split-index",
  SHRINK_INDEX: "/shrink-index",
  ROLLOVER: "/rollover",
  DATA_STREAMS: "/data-streams",
  CREATE_DATA_STREAM: "/create-data-stream",
  FORCE_MERGE: "/force-merge",
  COMPOSABLE_TEMPLATES: "/composable-templates",
  CREATE_COMPOSABLE_TEMPLATE: "/create-composable-template",
});

export const BREADCRUMBS = Object.freeze({
  INDEX_MANAGEMENT: { text: "Index Management", href: "#/" },
  INDICES: { text: "Indices", href: `#${ROUTES.INDICES}` },
  INDEX_POLICIES: { text: "State management policies", href: `#${ROUTES.INDEX_POLICIES}` },
  MANAGED_INDICES: { text: "Policy managed indices", href: `#${ROUTES.MANAGED_INDICES}` },
  EDIT_POLICY: { text: "Edit policy" },
  CREATE_POLICY: { text: "Create policy" },
  CHANGE_POLICY: { text: "Change policy" },
  POLICY_DETAILS: { text: "Policy details" },
  ROLLUPS: { text: "Rollup jobs", href: `#${ROUTES.ROLLUPS}` },
  CREATE_ROLLUP: { text: "Create rollup job" },
  EDIT_ROLLUP: { text: "Edit rollup job" },
  ROLLUP_DETAILS: { text: "Rollup details" },
  TRANSFORMS: { text: "Transform jobs", href: `#${ROUTES.TRANSFORMS}` },
  CREATE_TRANSFORM: { text: "Create transform job" },
  EDIT_TRANSFORM: { text: "Edit transform job" },
  TRANSFORM_DETAILS: { text: "Transform details" },

  SNAPSHOT_MANAGEMENT: { text: "Snapshot Management", href: `#${ROUTES.SNAPSHOT_POLICIES}` },

  SNAPSHOT_POLICIES: { text: "Snapshot policies", href: `#${ROUTES.SNAPSHOT_POLICIES}` },
  SNAPSHOT_POLICY_DETAILS: { text: "Snapshot policy details" },
  CREATE_SNAPSHOT_POLICY: { text: "Create snapshot policy" },
  EDIT_SNAPSHOT_POLICY: { text: "Edit snapshot policy" },

  SNAPSHOTS: { text: "Snapshots", href: `#${ROUTES.SNAPSHOTS}` },
  SNAPSHOT_RESTORE: { text: "Restore activities in progress" },
  CREATE_SNAPSHOT: { text: "Create repository", href: `#${ROUTES.CREATE_REPOSITORY}` },
  EDIT_SNAPSHOT: { text: "Edit repository", href: `#${ROUTES.EDIT_REPOSITORY}` },

  REPOSITORIES: { text: "Repositories", href: `#${ROUTES.REPOSITORIES}` },
  CREATE_REPOSITORY: { text: "Create repository", href: `#${ROUTES.CREATE_REPOSITORY}` },
  EDIT_REPOSITORY: { text: "Edit repository", href: `#${ROUTES.EDIT_REPOSITORY}` },
  CREATE_INDEX: { text: "Create Index", href: `#${ROUTES.CREATE_INDEX}` },
  EDIT_INDEX: { text: "Edit Index", href: `#${ROUTES.CREATE_INDEX}` },
  INDEX_DETAIL: { text: "Index Detail", href: "#" },
  REINDEX: { text: "Reindex", href: `#${ROUTES.REINDEX}` },
  ALIASES: { text: "Aliases", href: `#${ROUTES.ALIASES}` },
  TEMPLATES: { text: "Templates", href: `#${ROUTES.TEMPLATES}` },
  CREATE_TEMPLATE: { text: "Create template", href: `#${ROUTES.CREATE_TEMPLATE}` },
  EDIT_TEMPLATE: { text: "Edit template", href: `#${ROUTES.CREATE_TEMPLATE}` },
  SPLIT_INDEX: { text: "Split Index", href: `#${ROUTES.SPLIT_INDEX}` },
  SHRINK_INDEX: { text: "Shrink index", href: `#${ROUTES.SHRINK_INDEX}` },
  ROLLOVER: { text: "Rollover", href: `#${ROUTES.ROLLOVER}` },
  DATA_STREAMS: { text: "Data streams", href: `#${ROUTES.DATA_STREAMS}` },
  CREATE_DATA_STREAM: { text: "Create data stream", href: `#${ROUTES.CREATE_DATA_STREAM}` },
  FORCE_MERGE: { text: "Force merge", href: `#${ROUTES.FORCE_MERGE}` },
  COMPOSABLE_TEMPLATES: { text: "Component templates", href: `#${ROUTES.COMPOSABLE_TEMPLATES}` },
  CREATE_COMPOSABLE_TEMPLATE: { text: "Create component template", href: `#${ROUTES.CREATE_COMPOSABLE_TEMPLATE}` },
});

// TODO: EUI has a SortDirection already
export enum SortDirection {
  ASC = "asc",
  DESC = "desc",
}

export const FixedTimeunitOptions = [
  { value: "ms", text: "Millisecond(s)" },
  { value: "s", text: "Second(s)" },
  { value: "m", text: "Minute(s)" },
  { value: "h", text: "Hour(s)" },
  { value: "d", text: "Day(s)" },
];

export const CalendarTimeunitOptions = [
  { value: "m", text: "Minute" },
  { value: "h", text: "Hour" },
  { value: "d", text: "Day" },
  { value: "w", text: "Week" },
  { value: "M", text: "Month" },
  { value: "q", text: "Quarter" },
  { value: "y", text: "Year" },
];

export enum IntervalType {
  FIXED = "fixed",
  CALENDAR = "calendar",
}

export const browseIndicesCols = [
  {
    field: "index",
    name: "Index",
    width: "100%",
    truncateText: true,
    sortable: true,
  },
];

export const restoreIndicesCols = [
  {
    field: "index",
    name: "Index",
    width: "75%",
    truncateText: true,
    sortable: true,
  },
  {
    field: "restore_status",
    name: "Restore status",
    width: "25%",
    sortable: true,
  },
];
export const INDEX_IMPORT_SETTINGS = ["index.number_of_replicas", "index.number_of_shards", "index.refresh_interval"];

export const INDEX_DYNAMIC_SETTINGS = [
  "index.number_of_replicas",
  "index.auto_expand_replicas",
  "index.search.idle.after",
  "index.refresh_interval",
  "index.max_result_window",
  "index.max_inner_result_window",
  "index.max_rescore_window",
  "index.max_docvalue_fields_search",
  "index.max_script_fields",
  "index.max_ngram_diff",
  "index.max_shingle_diff",
  "index.max_refresh_listeners",
  "index.analyze.max_token_count",
  "index.highlight.max_analyzed_offset",
  "index.max_terms_count",
  "index.max_regex_length",
  "index.query.default_field",
  "index.routing.allocation.enable",
  "index.gc_deletes",
  "index.default_pipeline",
  "index.final_pipeline",
  "index.hidden",
];

export const INDEX_MAPPING_TYPES: {
  label: string;
  hasChildren?: boolean;
  options?: {
    fields?: (InitOption & { name: string; label: string; type: ComponentMapEnum; initValue?: any; validateType: JSONSchema4TypeName })[];
  };
}[] = [
  {
    label: "alias",
    options: {
      fields: [
        {
          label: "Path",
          name: "path",
          type: "Input",
          validateType: "string",
          rules: [
            {
              required: true,
              message: "Path is required.",
            },
          ],
        },
      ],
    },
  },
  {
    label: "boolean",
  },
  {
    label: "binary",
  },
  {
    label: "completion",
  },
  {
    label: "date",
  },
  {
    label: "date_range",
  },
  {
    label: "double",
  },
  {
    label: "double_range",
  },
  {
    label: "float",
  },
  {
    label: "geo_point",
  },
  {
    label: "geo_shape",
  },
  {
    label: "half_float",
  },
  {
    label: "integer",
  },
  {
    label: "ip",
  },
  {
    label: "ip_range",
  },
  {
    label: "keyword",
  },
  {
    label: "long",
  },
  {
    label: "long_range",
  },
  {
    label: "object",
    hasChildren: true,
  },
  {
    label: "percolator",
  },
  {
    label: "rank_feature",
  },
  {
    label: "rank_features",
  },
  {
    label: "search_as_you_type",
  },
  {
    label: "text",
  },
  {
    label: "token_count",
    options: {
      fields: [
        {
          label: "Analyzer",
          name: "analyzer",
          initValue: "standard",
          type: "Input",
          validateType: "string",
          rules: [
            {
              required: true,
              message: "Analyzer is required.",
            },
          ],
        },
      ],
    },
  },
];

export enum IndicesUpdateMode {
  mappings = "mappings",
  settings = "settings",
  alias = "aliases",
}

export const INDEX_MAPPING_TYPES_WITH_CHILDREN = INDEX_MAPPING_TYPES.filter((item) => item.hasChildren).map((item) => item.label);

export const DEFAULT_LEGACY_ERROR_NOTIFICATION = {
  destination: {
    slack: {
      url: "<url>",
    },
  },
  message_template: {
    source: "The index {{ctx.index}} failed during policy execution.",
  },
};

export const ALIAS_STATUS_OPTIONS = ["open", "closed", "hidden", "none", "all"].map((item) => ({
  label: item,
  value: item,
}));

export const INDEX_NAMING_MESSAGE = `Must be in lowercase letters. Cannot begin with underscores or hyphens. Spaces, commas, and characters :, \", *, +, /, \, |, ?, #, > are not allowed.`;
export const TEMPLATE_NAMING_MESSAGE = `Must be in lowercase letters. Cannot begin with underscores. Spaces, commas, and characters *, # are not allowed.`;

export const REPLICA_NUMBER_MESSAGE = "Specify the number of replicas each primary shard should have. Default is 1.";

export const TEMPLATE_TYPE = {
  INDEX_TEMPLATE: "Indexes",
  DATA_STREAM: "Data streams",
};

export const INDEX_NAMING_PATTERN = /^[^A-Z-_"*+/\\|?#<>][^A-Z"*+/\\|?#<>]*$/;
export const TEMPLATE_NAMING_PATTERN = /^[^A-Z_*,\s#][^A-Z*,\s#]*$/;

export const ALIAS_SELECT_RULE = [
  {
    validator: (rules: any, valueObject?: Record<string, any>) => {
      const value = Object.keys(valueObject || {});
      if (Array.isArray(value) && value.length) {
        const notMatchedAliases = value.filter((item) => !item.match(INDEX_NAMING_PATTERN));
        if (notMatchedAliases.length) {
          return Promise.reject(`
          Invalid alias name for ${notMatchedAliases.join(", ")}.\n
          Rule for alias name: ${INDEX_NAMING_MESSAGE}
        `);
        }
      }
      return Promise.resolve("");
    },
  },
];

<<<<<<< HEAD
export enum IndexOpBlocksType {
  Closed = "4",
  ReadOnly = "5",
  MetaData = "9",
  ReadOnlyAllowDelete = "12",
}

export const SOURCE_PAGE_TYPE = {
  INDEXES: "indexes",
  DATA_STREAMS: "data streams",
  ALIASES: "aliases",
};
=======
export enum INDEX_OP_BLOCKS_TYPE {
  CLOSED = "4",
  READ_ONLY = "5",
  META_DATA = "9",
  READ_ONLY_ALLOW_DELETE = "12",
}

export enum INDEX_OP_TARGET_TYPE {
  INDEX = "indexes",
  ALIAS = "aliases",
  DATA_STREAM = "data streams",
}
>>>>>>> e7208580
<|MERGE_RESOLUTION|>--- conflicted
+++ resolved
@@ -374,20 +374,6 @@
   },
 ];
 
-<<<<<<< HEAD
-export enum IndexOpBlocksType {
-  Closed = "4",
-  ReadOnly = "5",
-  MetaData = "9",
-  ReadOnlyAllowDelete = "12",
-}
-
-export const SOURCE_PAGE_TYPE = {
-  INDEXES: "indexes",
-  DATA_STREAMS: "data streams",
-  ALIASES: "aliases",
-};
-=======
 export enum INDEX_OP_BLOCKS_TYPE {
   CLOSED = "4",
   READ_ONLY = "5",
@@ -400,4 +386,9 @@
   ALIAS = "aliases",
   DATA_STREAM = "data streams",
 }
->>>>>>> e7208580
+
+export const SOURCE_PAGE_TYPE = {
+  INDEXES: "indexes",
+  DATA_STREAMS: "data streams",
+  ALIASES: "aliases",
+};